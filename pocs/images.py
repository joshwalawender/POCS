--- conflicted
+++ resolved
@@ -37,17 +37,9 @@
 
     Instantiate the object by providing a .cr2 (or .dng) file.
     '''
-<<<<<<< HEAD
     def __init__(self, fitsfile, sequence=[]):
         assert os.path.exists(fitsfile)
         assert os.path.splitext(fitsfile)[1].lower() in ['.fits', '.fz']
-=======
-
-    def __init__(self, rawfile, sequence=[]):
-        self.rawfile = rawfile
-        assert os.path.exists(self.rawfile)
-        assert os.path.splitext(self.rawfile)[1].lower() in ['.cr2', '.dng']
->>>>>>> b983cabd
         self.sequence = sequence
         self.fits_file = fitsfile
         self.hdulist = fits.open(self.fits_file, 'readonly')
@@ -57,7 +49,6 @@
                             meta=self.header,
                             mask=np.zeros(self.hdulist[0].data.shape))
         self.L = self.get_L()
-<<<<<<< HEAD
 
         ## Location
         cfg_loc = pocs_config()['location']
@@ -73,9 +64,6 @@
         self.sidereal = self.midtime.sidereal_time('apparent')
 
         ## Green Pixels
-=======
-        # Green Pixels
->>>>>>> b983cabd
 #         self.G_mask = np.zeros(self.hdulist[0].data.shape)
 #         for row in range(self.hdulist[0].data.shape[0]):
 #             self.G_mask[row] = [bool((i+row%2)%2)
@@ -83,7 +71,6 @@
 #         self.G = rebin(CCDData(data=self.hdulist[0].data, unit='adu',
 #                                meta=self.header, mask=self.G_mask),
 #                                (int(self.ny/2), int(self.nx/2)))
-<<<<<<< HEAD
 
         ## WCS
         try:
@@ -93,14 +80,6 @@
             self.header_Dec = self.header_pointing.dec.to(u.degree)
             self.header_HA = self.header_RA - self.sidereal
         except:
-=======
-        # WCS
-        if ('RA', 'DEC') in self.header.keys():
-            self.header_pointing = SkyCoord('{} {}'.format(self.header['RA'],
-                                                           self.header['DEC']),
-                                            unit=(u.deg, u.deg))
-        else:
->>>>>>> b983cabd
             self.header_pointing = None
             self.header_RA = None
             self.header_Dec = None
@@ -115,25 +94,7 @@
         else:
             self.wcs = None
 
-<<<<<<< HEAD
         ## See if there is a WCS file associated with the 0th Image
-=======
-        # Location
-        cfg_loc = self.config['location']
-        self.loc = EarthLocation(lat=cfg_loc['latitude'],
-                                 lon=cfg_loc['longitude'],
-                                 height=cfg_loc['elevation'],
-                                 )
-
-        # Time Information
-        self.starttime = Time(time.strptime(self.header['DATE-OBS'],
-                                            '%Y-%m-%dT%H:%M:%S'), location=self.loc)
-        self.exptime = TimeDelta(float(self.header['EXPTIME']), format='sec')
-        self.midtime = self.starttime + self.exptime / 2.0
-        self.sidereal = self.midtime.sidereal_time('apparent')
-
-        # See if there is a WCS file associated with the 0th Image
->>>>>>> b983cabd
         self.wcsfile = None
         if self.wcs is None and len(sequence) > 1:
             wcsfile = sequence[0].replace('.cr2', '.wcs')
@@ -147,29 +108,18 @@
                 except:
                     pass
 
-<<<<<<< HEAD
-
-=======
->>>>>>> b983cabd
+
     def read_pointing_from_wcs(self):
-        # Get pointing information
+        ## Get pointing information
         if self.wcs:
             ny, nx = self.RGGB.data.shape
-<<<<<<< HEAD
             decimals = self.wcs.all_pix2world([ny//2], [nx//2], 1)
             self.pointing = SkyCoord(ra=decimals[0]*u.degree,
                                      dec=decimals[1]*u.degree)
             self.RA = self.pointing.ra.to(u.hourangle)[0]
             self.Dec = self.pointing.dec.to(u.degree)[0]
             self.HA = self.RA[0] - self.sidereal
-=======
-            decimals = self.wcs.all_pix2world(ny // 2, nx // 2, 1)
-            self.pointing = SkyCoord(ra=decimals[0] * u.degree,
-                                     dec=decimals[1] * u.degree)
-            self.RA = self.pointing.ra.to(u.hourangle)
-            self.Dec = self.pointing.dec.to(u.degree)
-            self.HA = self.RA - self.sidereal
->>>>>>> b983cabd
+
 
     def get_L(self):
         '''Bin the image 2x2 combining each RGGB set of pixels in to a single
@@ -182,12 +132,8 @@
         self.L = image_out
         return image_out
 
-<<<<<<< HEAD
 
     def solve_field(self, verbose=False):
-=======
-    def solve_field(self):
->>>>>>> b983cabd
         '''Invoke the solve-field astrometry.net solver and update the WCS and
         pointing information for the Image object.
         '''
@@ -204,19 +150,15 @@
             except:
                 pass
 
+
     def get_pointing_error(self):
         if self.wcs is None:
             self.solve_field()
         if self.pointing is not None and self.header_pointing is not None:
-<<<<<<< HEAD
             sep  = self.pointing.separation(self.header_pointing)
             self.pointing_error = sep[0]
             return sep[0]
-=======
-            sep = self.pointing.separation(self.header_pointing)
-            self.pointing_error = sep
-            return sep
->>>>>>> b983cabd
+
 
     def compute_offset(self, ref, units='arcsec', rotation=True):
         if isinstance(units, (u.Unit, u.Quantity, u.IrreducibleUnit)):
@@ -254,19 +196,11 @@
                 'Dec': selfDec.to(u.degree).value,
                 'Dec unit': 'deg',
 
-<<<<<<< HEAD
                 'refimage': ref.fits_file,
                 'reftime': ref.midtime.to_datetime().isoformat(),
                 'refHA': refHA.to(u.hourangle).value,
 
                 'dt': time_diff.to(u.second).value,
-=======
-                'refimage': ref.rawfile,
-                'reftime': ref.midtime.isoformat(),
-                'refHA': ref.HA.to(u.hourangle).value,
-
-                'dt': (self.midtime - ref.midtime).total_seconds(),
->>>>>>> b983cabd
                 'dt unit': 'seconds',
                 'angle': offset_pix['angle'].to(u.degree).value,
                 'angle unit': 'deg',
@@ -279,9 +213,10 @@
             deltapix = [offset_pix['X'].to(u.pixel).value,
                         offset_pix['Y'].to(u.pixel).value]
             offset_deg = self.wcs.pixel_scale_matrix.dot(deltapix)
-            dict['offsetX'] = (offset_deg[0] * u.degree).to(u.arcsecond).value
-            dict['offsetY'] = (offset_deg[1] * u.degree).to(u.arcsecond).value
+            dict['offsetX'] = (offset_deg[0]*u.degree).to(u.arcsecond).value
+            dict['offsetY'] = (offset_deg[1]*u.degree).to(u.arcsecond).value
         return dict
+
 
     def record_tracking_errors(self):
         if len(self.sequence) >= 2:
@@ -292,33 +227,33 @@
             self.db.insert_current('images', long)
 
 
-# ---------------------------------------------------------------------
-# Determine Offset by Cross Correlation
-# ---------------------------------------------------------------------
+##---------------------------------------------------------------------
+## Determine Offset by Cross Correlation
+##---------------------------------------------------------------------
 def compute_offset_rotation(im, imref, rotation=True,
                             upsample_factor=20, subframe_size=200):
     assert im.shape == imref.shape
     ny, nx = im.shape
 
     # regions is x0, x1, y0, y1, xcen, ycen
-    regions = {'center': (int(nx / 2 - subframe_size / 2), int(nx / 2 + subframe_size / 2),
-                          int(ny / 2 - subframe_size / 2), int(ny / 2 + subframe_size / 2),
-                          int(nx / 2), int(ny / 2))}
+    regions = {'center': (int(nx/2-subframe_size/2), int(nx/2+subframe_size/2),
+                          int(ny/2-subframe_size/2), int(ny/2+subframe_size/2),
+                          int(nx/2), int(ny/2))}
     offsets = {'center': None}
     if rotation is True:
-        regions['upper right'] = (nx - subframe_size, nx,
-                                  ny - subframe_size, ny,
-                                  int(nx - subframe_size / 2),
-                                  int(ny - subframe_size / 2))
+        regions['upper right'] = (nx-subframe_size, nx,
+                                  ny-subframe_size, ny,
+                                  int(nx-subframe_size/2),
+                                  int(ny-subframe_size/2))
         regions['upper left'] = (0, subframe_size,
-                                 ny - subframe_size, ny,
-                                 int(subframe_size / 2), int(ny - subframe_size / 2))
-        regions['lower right'] = (nx - subframe_size, nx,
+                                 ny-subframe_size, ny,
+                                 int(subframe_size/2), int(ny-subframe_size/2))
+        regions['lower right'] = (nx-subframe_size, nx,
                                   0, subframe_size,
-                                  int(nx - subframe_size / 2), int(subframe_size / 2))
+                                  int(nx-subframe_size/2), int(subframe_size/2))
         regions['lower left'] = (0, subframe_size,
                                  0, subframe_size,
-                                 int(subframe_size / 2), int(subframe_size / 2))
+                                 int(subframe_size/2), int(subframe_size/2))
         offsets['upper right'] = None
         offsets['upper left'] = None
         offsets['lower right'] = None
@@ -337,15 +272,16 @@
     for region in regions.keys():
         if region != 'center':
             offsets[region] -= offsets['center']
-            relpos = (regions[region][4] - regions['center'][4],
-                      regions[region][5] - regions['center'][5])
-            theta1 = np.arctan(relpos[1] / relpos[0])
-            theta2 = np.arctan((relpos[1] + offsets[region][1]) / (relpos[0] + offsets[region][0]))
+            relpos = (regions[region][4]-regions['center'][4],
+                      regions[region][5]-regions['center'][5])
+            theta1 = np.arctan(relpos[1]/relpos[0])
+            theta2 = np.arctan( (relpos[1]+offsets[region][1])\
+                              / (relpos[0]+offsets[region][0]) )
             angles.append(theta2 - theta1)
     angle = np.mean(angles)
-    result = {'X': offsets['center'][0] * u.pix,
-              'Y': offsets['center'][1] * u.pix,
-              'angle': (angle * u.radian).to(u.degree)}
+    result = {'X': offsets['center'][0]*u.pix,
+              'Y': offsets['center'][1]*u.pix,
+              'angle': (angle*u.radian).to(u.degree)}
     return result
 
 
@@ -394,6 +330,7 @@
         hdu = fits.PrimaryHDU(pgm)
 
         # Set some default headers
+        hdu.header.set('FILTER', 'RGGB')
         hdu.header.set('ISO', exif.get('ISO', ''))
         hdu.header.set('EXPTIME', exif.get('ExposureTime', 'Seconds'))
         hdu.header.set('CAMTEMP', exif.get('CameraTemperature', ''), 'Celsius - From CR2')
@@ -513,7 +450,8 @@
     return pgm_fname
 
 
-def read_exif(fname, exiftool='/usr/bin/exiftool'):
+
+def read_exif(fname, exiftool='exiftool'):
     """ Read the EXIF information
 
     Gets the EXIF information using exiftool
@@ -597,8 +535,10 @@
     """ Plate solves an image.
 
     Args:
-        fname(str, required):       Filename to solve in either .cr2 or .fits extension.
-        timeout(int, optional):     Timeout for the solve-field command, defaults to 60 seconds.
+        fname(str, required):       Filename to solve in either .cr2 or .fits
+                                    extension.
+        timeout(int, optional):     Timeout for the solve-field command,
+                                    defaults to 60 seconds.
         solve_opts(list, optional): List of options for solve-field.
         verbose(bool, optional):    Show output, defaults to False.
     """
@@ -652,11 +592,14 @@
         print("Cmd: ", cmd)
 
     try:
-        proc = subprocess.Popen(cmd, universal_newlines=True, stdout=subprocess.PIPE, stderr=subprocess.STDOUT)
+        proc = subprocess.Popen(cmd, universal_newlines=True,
+                          stdout=subprocess.PIPE, stderr=subprocess.STDOUT)
     except OSError as e:
-        raise error.InvalidCommand("Can't send command to solve_field.sh. {} \t {}".format(e, cmd))
+        raise error.InvalidCommand("Can't send command to solve_field.sh."\
+                                   " {} \t {}".format(e, cmd))
     except ValueError as e:
-        raise error.InvalidCommand("Bad parameters to solve_field.sh. {} \t {}".format(e, cmd))
+        raise error.InvalidCommand("Bad parameters to solve_field."\
+                                   ". {} \t {}".format(e, cmd))
     except Exception as e:
         raise error.PanError("Timeout on plate solving: {}".format(e))
 
@@ -787,32 +730,6 @@
 
     return fname.replace('cr2', 'jpg')
 
-<<<<<<< HEAD
-if __name__ == '__main__':
-    from glob import glob
-    seq = glob('/var/panoptes/images/fields/Kic8462852/ee04d1/20160909T081152/*fits')
-    im0 = Image(seq[1], seq)
-
-    print('Solving Astrometry')
-    im0.solve_field(verbose=False)
-    print(im0.pointing)
-    perr = im0.get_pointing_error()
-    
-    im1 = Image(seq[2], seq)
-    print('Solving Astrometry')
-    im1.solve_field()
-    print(im1.pointing)
-    perr = im1.get_pointing_error()
-    try:
-        coord_offset = im0.pointing.separation(im1.pointing)
-        print('WCS offset:', coord_offset)
-    except:
-        print('No WCS offset calculated')
-
-    off1 = im0.compute_offset(im1)
-    for key in off1.keys():
-        print(key, off1[key])
-=======
 
 def crop_data(data, box_width=200, center=None, verbose=False):
     """ Return a cropped portion of the image
@@ -936,4 +853,29 @@
     wcs_info['wcs_file'] = fits_fname
 
     return wcs_info
->>>>>>> b983cabd
+
+
+if __name__ == '__main__':
+    from glob import glob
+    seq = glob('/var/panoptes/images/fields/Kic8462852/ee04d1/20160909T081152/*fits')
+    im0 = Image(seq[1], seq)
+
+    print('Solving Astrometry')
+    im0.solve_field(verbose=False)
+    print(im0.pointing)
+    perr = im0.get_pointing_error()
+    
+    im1 = Image(seq[2], seq)
+    print('Solving Astrometry')
+    im1.solve_field()
+    print(im1.pointing)
+    perr = im1.get_pointing_error()
+    try:
+        coord_offset = im0.pointing.separation(im1.pointing)
+        print('WCS offset:', coord_offset)
+    except:
+        print('No WCS offset calculated')
+
+    off1 = im0.compute_offset(im1)
+    for key in off1.keys():
+        print(key, off1[key])